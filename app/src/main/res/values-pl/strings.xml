--- conflicted
+++ resolved
@@ -17,14 +17,9 @@
     <string name="show_call_details">Pokaż szczegóły połączenia</string>
     <!-- Dialpad -->
     <string name="dialpad">Panel wybierania</string>
-<<<<<<< HEAD
     <string name="asterisk">Gwiazdka</string>
     <string name="hashtag">Kratka</string>
-=======
-    <string name="asterisk">Asterisk</string>
-    <string name="hashtag">Hashtag</string>
     <string name="call_number">Call number</string>
->>>>>>> 681f6534
     <!-- Dialer -->
     <string name="dialer">Telefon</string>
     <string name="accept">Odbierz</string>
