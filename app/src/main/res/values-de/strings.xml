<?xml version="1.0" encoding="utf-8"?>
<resources>
    <string name="app_name">Schlichtes Telefon</string>
    <string name="app_launcher_name">Telefon</string>
    <string name="default_phone_app_prompt">Bitte machen Sie diese Anwendung zur Standard-Telefonanwendung</string>
    <string name="allow_displaying_over_other_apps">Bitte erlauben Sie die Anzeige über andere Anwendungen für ein zuverlässiges Verhalten</string>
    <!-- Contacts -->
    <string name="could_not_access_contacts">Kein Zugriff auf Kontakte</string>
    <!-- Recents -->
    <string name="no_previous_calls">Anrufliste ist leer</string>
    <string name="could_not_access_the_call_history">Kein Zugriff auf Anrufliste</string>
    <string name="request_access">Zugriff anfordern</string>
    <string name="remove_confirmation">Ausgewählte Anrufe definitiv aus der Anrufliste löschen?</string>
    <string name="clear_history_confirmation">Bist du sicher, dass du alles aus der Anrufliste löschen möchtest?</string>
    <string name="send_sms">SMS senden</string>
    <string name="show_grouped_calls">Gruppierte Anrufe zeigen</string>
    <string name="clear_call_history">Anrufliste löschen</string>
    <string name="show_call_details">Anrufdetails anzeigen</string>
    <!-- Dialpad -->
    <string name="dialpad">Wählpad</string>
    <string name="asterisk">Sternchen</string>
    <string name="hashtag">Raute</string>
    <string name="call_number">Rufnummer</string>
    <!-- Dialer -->
    <string name="dialer">Telefon</string>
    <string name="accept">akzeptieren</string>
    <string name="accept_call">Anruf annehmen</string>
    <string name="decline">ablehnen</string>
    <string name="decline_call">Anruf ablehnen</string>
    <string name="unknown_caller">Unbekannter Anruf</string>
    <string name="is_calling">Ruft an …</string>
    <string name="dialing">Wird gewählt …</string>
    <string name="call_ended">Anruf beendet</string>
    <string name="call_ending">Anruf beenden</string>
    <string name="ongoing_call">Aktueller Anruf</string>
    <string name="select_sim">Wähle die SIM-Karte für diesen Anruf aus</string>
    <string name="always_use_this_sim">Für diese Nummer immer diese SIM-Karte benutzen</string>
    <string name="unset_default_sim">Als Standard-SIM abwählen</string>
    <string name="calls">Anrufe</string>
    <string name="turn_microphone_on">Mikrofon einschalten</string>
    <string name="turn_microphone_off">Mikrofon ausschalten</string>
    <string name="turn_speaker_on">Lautsprecher einschalten</string>
    <string name="turn_speaker_off">Lautsprecher ausschalten</string>
    <string name="show_dialpad">Wähltasten anzeigen</string>
    <string name="hide_dialpad">Wähltasten ausblenden</string>
    <string name="end_call">Anruf beenden</string>
<<<<<<< HEAD
    <string name="hold_call">Hold call</string>
    <string name="resume_call">Resume call</string>
    <string name="call_on_hold">On Hold</string>
    <string name="call_swap">Swap calls</string>
    <string name="call_merge">Merge calls</string>
    <string name="call_split">Split call</string>
    <string name="call_add">Add call</string>
    <string name="conference_manage">Manage conference call</string>
    <string name="conference">Conference</string>
=======
    <string name="hold_call">Anruf halten</string>
    <string name="resume_call">Anruf fortsetzen</string>
    <string name="call_on_hold">In der Warteschleife</string>
>>>>>>> bc7b43ee
    <!-- Speed dial -->
    <string name="speed_dial">Kurzwahl</string>
    <string name="manage_speed_dial">Kurzwahlnummern verwalten</string>
    <string name="speed_dial_label">Auf eine Zahl klicken, um einen Kontakt zuzuweisen. Danach kann der Kontakt durch langes Drücken der entsprechenden Zahl schnell angerufen werden.</string>
    <!-- Settings -->
    <string name="group_subsequent_calls">In der Anrufliste aufeinanderfolgende Anrufe mit derselben Nummer gruppieren</string>
    <string name="open_dialpad_by_default">Beim Öffnen der App immer das Wählfeld öffnen</string>
    <string name="disable_proximity_sensor">Näherungssensor bei Anrufen deaktivieren</string>
    <string name="disable_swipe_to_answer">Anrufe durch Klicken statt durch Streichen annehmen</string>
    <!-- Strings displayed only on Google Playstore. Optional, but good to have -->
    <!-- App title has to have less than 50 characters. If you cannot squeeze it, just remove a part of it -->
    <string name="app_title">Schlichtes Telefon – Verwalten Sie Ihre Anrufe ganz einfach</string>
    <!-- Short description has to have less than 80 chars -->
    <string name="app_short_description">Eine praktische Telefon-App mit Adressbuch, Anrufblockierung und Mehrfach-SIM-Unterstützung</string>
    <string name="app_long_description"> Eine einfache Anwendung, um Anrufe zu verwalten. Aus der praktischen Anrufliste können direkt Anrufe getätigt werden. Das Wählfeld bietet intelligente Kontaktvorschläge. Es unterstützt auch Buchstaben. Sie können Telefonnummern einfach blockieren, um unerwünschte eingehende Anrufe zu vermeiden. Die unterstützte Kurzwahl macht das Anrufen Ihrer Lieblingskontakte mit dieser Anwendung zum Kinderspiel. Um Ihnen zu helfen, Ihre Anrufe schnell zu verwalten, unterstützt die Telefonanwendung auch Favoriten und erstellt Verknüpfungen für jeden Kontakt auf dem Startbildschirm. Weiterhin unterstützt die Anwendung standardmäßig das Materialdesign und den Dunkelmodus, wodurch sie eine hervorragende Benutzererfahrung für eine einfache Verwendung bietet. Keine Internetverbindung nötig, dadurch mehr Privatsphäre, Sicherheit und Stabilität als andere Apps. Enthält keine Werbung und benötigt keine unnötigen Berechtigungen. Vollständig quelloffen und mit anpassbaren Farben. <b>Schaue dir die vollständige Serie der Schlichten Anwendungen hier an:</b> https://www.simplemobiletools.com <b>Facebook:</b> https://www.facebook.com/simplemobiletools <b>Reddit:</b> https://www.reddit.com/r/SimpleMobileTools </string>
    <!--
        Haven't found some strings? There's more at
        https://github.com/SimpleMobileTools/Simple-Commons/tree/master/commons/src/main/res
    -->
</resources><|MERGE_RESOLUTION|>--- conflicted
+++ resolved
@@ -44,21 +44,15 @@
     <string name="show_dialpad">Wähltasten anzeigen</string>
     <string name="hide_dialpad">Wähltasten ausblenden</string>
     <string name="end_call">Anruf beenden</string>
-<<<<<<< HEAD
-    <string name="hold_call">Hold call</string>
-    <string name="resume_call">Resume call</string>
-    <string name="call_on_hold">On Hold</string>
+    <string name="hold_call">Anruf halten</string>
+    <string name="resume_call">Anruf fortsetzen</string>
+    <string name="call_on_hold">In der Warteschleife</string>
     <string name="call_swap">Swap calls</string>
     <string name="call_merge">Merge calls</string>
     <string name="call_split">Split call</string>
     <string name="call_add">Add call</string>
     <string name="conference_manage">Manage conference call</string>
     <string name="conference">Conference</string>
-=======
-    <string name="hold_call">Anruf halten</string>
-    <string name="resume_call">Anruf fortsetzen</string>
-    <string name="call_on_hold">In der Warteschleife</string>
->>>>>>> bc7b43ee
     <!-- Speed dial -->
     <string name="speed_dial">Kurzwahl</string>
     <string name="manage_speed_dial">Kurzwahlnummern verwalten</string>
