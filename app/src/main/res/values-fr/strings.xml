<?xml version="1.0" encoding="utf-8"?>
<resources>
    <string name="app_name">Simple Dialer</string>
    <string name="app_launcher_name">Téléphone</string>
    <string name="default_phone_app_prompt">Veuillez faire de cette application votre application de téléphone par défaut</string>
    <string name="allow_displaying_over_other_apps">Veuillez permettre l\'affichage sur d\'autres applications pour un comportement fiable</string>
    <!-- Contacts -->
    <string name="could_not_access_contacts">Impossible d\'accéder à vos contacts</string>
    <!-- Recents -->
    <string name="no_previous_calls">Aucun appel précédent n\'a été trouvé</string>
    <string name="could_not_access_the_call_history">Impossible d\'accéder à l\'historique des appels</string>
    <string name="request_access">Demande d\'accès</string>
    <string name="remove_confirmation">Êtes-vous sûr(e) de vouloir effacer de l\'historique les éléments sélectionnés \?</string>
    <string name="clear_history_confirmation">Êtes-vous sûr(e) de vouloir supprimer votre historique d\'appel \?</string>
    <string name="send_sms">Envoyer un SMS</string>
    <string name="show_grouped_calls">Afficher les appels groupés</string>
    <string name="clear_call_history">Nettoyer l\'historique d\'appel</string>
    <string name="show_call_details">Afficher les détails de l\'appel</string>
    <!-- Dialpad -->
    <string name="dialpad">Pavé numérique</string>
    <string name="asterisk">Étoile</string>
    <string name="hashtag">Dièse</string>
    <string name="call_number">Numéro d\'appel</string>
    <!-- Dialer -->
    <string name="dialer">Clavier</string>
    <string name="accept">Accepter</string>
    <string name="accept_call">Accepter l\'appel</string>
    <string name="decline">Décliner</string>
    <string name="decline_call">Décliner l\'appel</string>
    <string name="unknown_caller">Appelant inconnu</string>
    <string name="is_calling">Appelle…</string>
    <string name="dialing">Numérotation…</string>
    <string name="call_ended">Appel terminé</string>
    <string name="call_ending">Fin de l\'appel</string>
    <string name="ongoing_call">Appel en cours</string>
    <string name="select_sim">Sélectionnez une carte SIM pour cet appel</string>
    <string name="always_use_this_sim">Toujours utiliser cette carte SIM pour ce numéro</string>
    <string name="unset_default_sim">Désassocier la SIM par défaut</string>
    <string name="calls">Appels</string>
    <string name="turn_microphone_on">Activer le microphone</string>
    <string name="turn_microphone_off">Désactiver le microphone</string>
    <string name="turn_speaker_on">Activer le haut-parleur</string>
    <string name="turn_speaker_off">Désactiver le haut-parleur</string>
    <string name="show_dialpad">Afficher le clavier</string>
    <string name="hide_dialpad">Masquer le clavier</string>
    <string name="end_call">Finir l\'appel</string>
<<<<<<< HEAD
    <string name="hold_call">Hold call</string>
    <string name="resume_call">Resume call</string>
    <string name="call_on_hold">On Hold</string>
    <string name="call_swap">Swap calls</string>
    <string name="call_merge">Merge calls</string>
    <string name="call_split">Split call</string>
    <string name="call_add">Add call</string>
    <string name="conference_manage">Manage conference call</string>
    <string name="conference">Conference</string>
=======
    <string name="hold_call">Mettre l\'appel en attente</string>
    <string name="resume_call">Reprendre l\'appel</string>
    <string name="call_on_hold">En attente</string>
>>>>>>> bc7b43ee
    <!-- Speed dial -->
    <string name="speed_dial">Numérotation rapide</string>
    <string name="manage_speed_dial">Gérer la numérotation rapide</string>
    <string name="speed_dial_label">Cliquez sur un numéro pour lui attribuer un contact. Vous pouvez ensuite appeler rapidement le contact donné en appuyant longuement sur le numéro donné sur le pavé numérique.</string>
    <!-- Settings -->
    <string name="group_subsequent_calls">Regrouper les appels suivants avec le même numéro dans le journal des appels</string>
    <string name="open_dialpad_by_default">Ouvrir le pavé numérique par défaut à l\'ouverture de l\'application</string>
    <string name="disable_proximity_sensor">Désactiver le capteur de proximité pendant les appels</string>
    <string name="disable_swipe_to_answer">Remplacer le balayage pour répondre aux appels entrants par un clic</string>
    <!-- Strings displayed only on Google Playstore. Optional, but good to have -->
    <!-- App title has to have less than 50 characters. If you cannot squeeze it, just remove a part of it -->
    <string name="app_title">Simple Téléphone – Gérez facilement vos appels</string>
    <!-- Short description has to have less than 80 chars -->
    <string name="app_short_description">Un gestionnaire d\'appels pratique, avec blocage de numéro et gestion multi-SIM</string>
    <string name="app_long_description">
        Une application légère pour gérer vos appels, où que vous soyez. Fourni avec un journal d\'appels pratique pour initier facilement des appels.

        Il y a aussi un clavier de numérotation rapide à votre service, avec une suggestion intelligente des contacts, qui prend également en charge les lettres.

        Vous pouvez facilement bloquer des numéros pour éviter les appels entrants indésirables.

        La numérotation rapide vous permet d\'appeler vos contacts préférés en un clin d\'oeil.

        Pour vous aider à gérer rapidement vos appels, l\'application prend également en charge les contacts favoris et la création de raccourcis vers n\'importe quel contact sur l\'écran d\'accueil.

        Avec un Material Design et un thème sombre par défaut, elle offre une excellente expérience utilisateur pour une utilisation facile. L\'absence d\'accès à internet vous donne plus de confidentialité, de sécurité et de stabilité que les autres applications.

        Ne contient aucune publicité ou autorisation inutile. Elle est entièrement open source, avec des couleurs personnalisables.

        <b>Découvrez la suite complète des applications Simple Mobile Tools ici :</b>
        https://www.simplemobiletools.com

        <b>Facebook :</b>
        https://www.facebook.com/simplemobiletools

        <b>Reddit :</b>
        https://www.reddit.com/r/SimpleMobileTools
    </string>
    <!--
        Haven't found some strings? There's more at
        https://github.com/SimpleMobileTools/Simple-Commons/tree/master/commons/src/main/res
    -->
</resources><|MERGE_RESOLUTION|>--- conflicted
+++ resolved
@@ -44,21 +44,15 @@
     <string name="show_dialpad">Afficher le clavier</string>
     <string name="hide_dialpad">Masquer le clavier</string>
     <string name="end_call">Finir l\'appel</string>
-<<<<<<< HEAD
-    <string name="hold_call">Hold call</string>
-    <string name="resume_call">Resume call</string>
-    <string name="call_on_hold">On Hold</string>
+    <string name="hold_call">Mettre l\'appel en attente</string>
+    <string name="resume_call">Reprendre l\'appel</string>
+    <string name="call_on_hold">En attente</string>
     <string name="call_swap">Swap calls</string>
     <string name="call_merge">Merge calls</string>
     <string name="call_split">Split call</string>
     <string name="call_add">Add call</string>
     <string name="conference_manage">Manage conference call</string>
     <string name="conference">Conference</string>
-=======
-    <string name="hold_call">Mettre l\'appel en attente</string>
-    <string name="resume_call">Reprendre l\'appel</string>
-    <string name="call_on_hold">En attente</string>
->>>>>>> bc7b43ee
     <!-- Speed dial -->
     <string name="speed_dial">Numérotation rapide</string>
     <string name="manage_speed_dial">Gérer la numérotation rapide</string>
