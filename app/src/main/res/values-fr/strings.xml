<?xml version="1.0" encoding="utf-8"?>
<resources>
    <string name="app_name">Simple Téléphone</string>
    <string name="app_launcher_name">Téléphone</string>
    <string name="default_phone_app_prompt">Veuillez faire de cette application votre application de téléphone par défaut</string>
    <string name="allow_displaying_over_other_apps">Veuillez permettre l\'affichage sur d\'autres applications pour un comportement fiable</string>
    <!-- Contacts -->
    <string name="could_not_access_contacts">Impossible d\'accéder à vos contacts</string>
    <!-- Recents -->
    <string name="no_previous_calls">Aucun appel précédent n\'a été trouvé</string>
    <string name="could_not_access_the_call_history">Impossible d\'accéder à l\'historique des appels</string>
    <string name="request_access">Demande d\'accès</string>
    <string name="remove_confirmation">Êtes-vous sûr(e) de vouloir effacer de l\'historique les éléments sélectionnés \?</string>
    <string name="clear_history_confirmation">Êtes-vous sûr(e) de vouloir supprimer votre historique d\'appel \?</string>
    <string name="show_grouped_calls">Afficher les appels groupés</string>
    <string name="clear_call_history">Nettoyer l\'historique d\'appel</string>
    <string name="show_call_details">Afficher les détails de l\'appel</string>
    <!-- Dialpad -->
    <string name="dialpad">Pavé numérique</string>
    <string name="asterisk">Étoile</string>
    <string name="hashtag">Dièse</string>
    <string name="call_number">Numéro d\'appel</string>
    <string name="dialpad_beeps">Activer les bips lors des clics sur les boutons du clavier numérique</string>
    <string name="dialpad_vibrations">Activation des vibrations lors des clics sur les boutons du clavier</string>
    <!-- Dialer -->
    <string name="dialer">Clavier</string>
    <string name="accept">Accepter</string>
    <string name="accept_call">Accepter l\'appel</string>
    <string name="decline">Décliner</string>
    <string name="decline_call">Décliner l\'appel</string>
    <string name="unknown_caller">Appelant inconnu</string>
    <string name="is_calling">Appelle…</string>
    <string name="dialing">Numérotation…</string>
    <string name="call_ended">Appel terminé</string>
    <string name="call_ending">Fin de l\'appel</string>
    <string name="ongoing_call">Appel en cours</string>
    <string name="select_sim">Sélectionnez une carte SIM pour cet appel</string>
    <string name="always_use_this_sim">Toujours utiliser cette carte SIM pour ce numéro</string>
    <string name="unset_default_sim">Désassocier la SIM par défaut</string>
    <string name="calls">Appels</string>
    <string name="turn_microphone_on">Activer le microphone</string>
    <string name="turn_microphone_off">Désactiver le microphone</string>
    <string name="turn_speaker_on">Activer le haut-parleur</string>
    <string name="turn_speaker_off">Désactiver le haut-parleur</string>
    <string name="show_dialpad">Afficher le clavier</string>
    <string name="hide_dialpad">Masquer le clavier</string>
    <string name="end_call">Finir l\'appel</string>
    <string name="hold_call">Mettre l\'appel en attente</string>
    <string name="resume_call">Reprendre l\'appel</string>
    <string name="call_on_hold">En attente</string>
    <string name="call_swap">Permuter les appels</string>
    <string name="call_merge">Fusionner les appels</string>
    <string name="call_split">Diviser l\'appel</string>
    <string name="call_add">Ajouter un appel</string>
    <string name="conference_manage">Gérer une conférence téléphonique</string>
    <string name="conference">Conférence</string>
    <string name="audio_route_speaker">Haut-parleur</string>
    <string name="audio_route_earpiece">Écouteur</string>
    <string name="audio_route_bluetooth">Bluetooth</string>
<<<<<<< HEAD
    <string name="audio_route_wired_headset">Wired Headset</string>
    <string name="audio_route_wired_or_earpiece">Wired or Earpiece</string>
    <string name="choose_audio_route">Choose audio route</string>
    <string name="calling_blocked_number">The number you are calling is blocked</string>
=======
    <string name="audio_route_wired_headset">Casque filaire</string>
    <string name="audio_route_wired_or_earpiece">Filaire ou écouteur</string>
    <string name="choose_audio_route">Choisir la sortie audio</string>
>>>>>>> 02c8c11d
    <!-- Speed dial -->
    <string name="speed_dial">Numérotation rapide</string>
    <string name="manage_speed_dial">Gérer la numérotation rapide</string>
    <string name="speed_dial_label">Cliquez sur un numéro pour lui attribuer un contact. Vous pouvez ensuite appeler rapidement le contact donné en appuyant longuement sur le numéro donné sur le pavé numérique.</string>
    <!-- Settings -->
    <string name="group_subsequent_calls">Regrouper les appels suivants avec le même numéro dans le journal des appels</string>
    <string name="open_dialpad_by_default">Ouvrir le pavé numérique par défaut à l\'ouverture de l\'application</string>
    <string name="disable_proximity_sensor">Désactiver le capteur de proximité pendant les appels</string>
    <string name="disable_swipe_to_answer">Remplacer le balayage pour répondre aux appels entrants par un clic</string>
    <string name="show_incoming_calls_full_screen">Toujours afficher les appels entrants en plein écran</string>
    <!-- FAQ -->
    <string name="faq_1_title">J\'entends les appels entrants, mais l\'écran ne s\'allume pas. Que puis-je faire \?</string>
    <string name="faq_1_text">Ces problèmes peuvent avoir de nombreuses raisons spécifiques à l\'appareil et au système, il est difficile d\'en parler en général. Vous devriez consulter les paramètres de votre appareil et vous assurer que l\'application est autorisée à apparaître en arrière-plan et à s\'afficher au-dessus des autres applications.</string>
    <!--
        Haven't found some strings? There's more at
        https://github.com/SimpleMobileTools/Simple-Commons/tree/master/commons/src/main/res
    -->
</resources><|MERGE_RESOLUTION|>--- conflicted
+++ resolved
@@ -57,16 +57,10 @@
     <string name="audio_route_speaker">Haut-parleur</string>
     <string name="audio_route_earpiece">Écouteur</string>
     <string name="audio_route_bluetooth">Bluetooth</string>
-<<<<<<< HEAD
-    <string name="audio_route_wired_headset">Wired Headset</string>
-    <string name="audio_route_wired_or_earpiece">Wired or Earpiece</string>
-    <string name="choose_audio_route">Choose audio route</string>
-    <string name="calling_blocked_number">The number you are calling is blocked</string>
-=======
     <string name="audio_route_wired_headset">Casque filaire</string>
     <string name="audio_route_wired_or_earpiece">Filaire ou écouteur</string>
     <string name="choose_audio_route">Choisir la sortie audio</string>
->>>>>>> 02c8c11d
+    <string name="calling_blocked_number">The number you are calling is blocked</string>
     <!-- Speed dial -->
     <string name="speed_dial">Numérotation rapide</string>
     <string name="manage_speed_dial">Gérer la numérotation rapide</string>
