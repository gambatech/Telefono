--- conflicted
+++ resolved
@@ -158,30 +158,10 @@
             android:layout_marginTop="@dimen/bigger_margin"
             android:background="?attr/selectableItemBackgroundBorderless"
             android:padding="@dimen/medium_margin"
-<<<<<<< HEAD
-            android:src="@drawable/ic_pause_vector"
-            app:layout_constraintEnd_toStartOf="@+id/call_conference"
-            app:layout_constraintHorizontal_bias="0.5"
-            app:layout_constraintStart_toStartOf="parent"
-            app:layout_constraintTop_toBottomOf="@+id/call_toggle_speaker" />
-
-        <ImageView
-            android:id="@+id/call_conference"
-            android:layout_width="@dimen/dialpad_button_size"
-            android:layout_height="@dimen/dialpad_button_size"
-            android:layout_marginTop="@dimen/bigger_margin"
-            android:background="?attr/selectableItemBackgroundBorderless"
-            android:padding="@dimen/medium_margin"
-            android:src="@drawable/ic_plus_vector"
-            app:layout_constraintEnd_toEndOf="parent"
-            app:layout_constraintHorizontal_bias="0.5"
-            app:layout_constraintStart_toEndOf="@+id/call_toggle_hold"
-=======
             android:src="@drawable/ic_pause_inset"
             app:layout_constraintEnd_toEndOf="parent"
             app:layout_constraintHorizontal_bias="0.5"
             app:layout_constraintStart_toStartOf="parent"
->>>>>>> c4a6f476
             app:layout_constraintTop_toBottomOf="@+id/call_toggle_speaker" />
 
         <ImageView
