--- conflicted
+++ resolved
@@ -71,12 +71,7 @@
     <string name="disable_proximity_sensor">Απενεργοποίηση του αισθητήρα εγγύτητας κατά τη διάρκεια κλήσεων</string>
     <string name="disable_swipe_to_answer">Αντικατάσταση Σάρωσης με Κλικ στην απάντηση εισερχόμενων κλήσεων</string>
     <string name="show_incoming_calls_full_screen">Να εμφανίζονται πάντα οι εισερχόμενες κλήσεις σε πλήρη οθόνη</string>
-<<<<<<< HEAD
     <string name="hide_dialpad_numbers">Απόκρυψη αριθμών πληκτρολογίου</string>
-
-=======
-    <string name="hide_dialpad_numbers">Απόκρυψη αριθμών πληκτρολογίου κλήσης</string>
->>>>>>> ca8df737
     <!-- FAQ -->
     <string name="faq_1_title">Ακούω εισερχόμενες κλήσεις, αλλά η οθόνη δεν ανάβει. Τι μπορώ να κάνω;</string>
     <string name="faq_1_text">Τέτοια θέματα μπορεί να έχουν πολλούς λόγους που σχετίζονται με τη συσκευή και το σύστημα, και είναι δύσκολο να ειπωθούν γενικά. Θα πρέπει να ψάξετε στις ρυθμίσεις της συσκευής σας και να βεβαιωθείτε ότι η εφαρμογή επιτρέπεται να εμφανίζεται όταν βρίσκεται στο παρασκήνιο και να επιτρέπει την εμφάνισή της πάνω από άλλες εφαρμογές.</string>
