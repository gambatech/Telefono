--- conflicted
+++ resolved
@@ -44,21 +44,15 @@
     <string name="show_dialpad">Показать номеронабиратель</string>
     <string name="hide_dialpad">Скрыть номеронабиратель</string>
     <string name="end_call">Завершить вызов</string>
-<<<<<<< HEAD
     <string name="hold_call">Удержание вызова</string>
     <string name="resume_call">Продолжить вызов</string>
     <string name="call_on_hold">Удержание</string>
-=======
-    <string name="hold_call">Hold call</string>
-    <string name="resume_call">Resume call</string>
-    <string name="call_on_hold">On Hold</string>
     <string name="call_swap">Swap calls</string>
     <string name="call_merge">Merge calls</string>
     <string name="call_split">Split call</string>
     <string name="call_add">Add call</string>
     <string name="conference_manage">Manage conference call</string>
     <string name="conference">Conference</string>
->>>>>>> 0d75e9bd
     <!-- Speed dial -->
     <string name="speed_dial">Быстрый вызов</string>
     <string name="manage_speed_dial">Управление быстрым вызовом</string>
