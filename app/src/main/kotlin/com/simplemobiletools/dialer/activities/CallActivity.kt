package com.simplemobiletools.dialer.activities

import android.annotation.SuppressLint
import android.app.KeyguardManager
import android.content.Context
import android.content.Intent
import android.graphics.Bitmap
import android.graphics.drawable.LayerDrawable
import android.graphics.drawable.RippleDrawable
import android.media.AudioManager
import android.os.Bundle
import android.os.Handler
import android.os.Looper
import android.os.PowerManager
import android.telecom.Call
import android.telecom.CallAudioState
import android.view.MotionEvent
import android.view.WindowManager
import android.widget.ImageView
import com.simplemobiletools.commons.extensions.*
import com.simplemobiletools.commons.helpers.MINUTE_SECONDS
import com.simplemobiletools.commons.helpers.isOreoMr1Plus
import com.simplemobiletools.commons.helpers.isOreoPlus
import com.simplemobiletools.dialer.R
import com.simplemobiletools.dialer.extensions.addCharacter
import com.simplemobiletools.dialer.extensions.audioManager
import com.simplemobiletools.dialer.extensions.config
import com.simplemobiletools.dialer.extensions.getHandleToUse
import com.simplemobiletools.dialer.helpers.CallContactAvatarHelper
import com.simplemobiletools.dialer.helpers.CallManager
import com.simplemobiletools.dialer.models.CallContact
import kotlinx.android.synthetic.main.activity_call.*
import kotlinx.android.synthetic.main.dialpad.*

class CallActivity : SimpleActivity() {
    companion object {
        fun getStartIntent(context: Context): Intent {
            val openAppIntent = Intent(context, CallActivity::class.java)
            openAppIntent.flags = Intent.FLAG_ACTIVITY_BROUGHT_TO_FRONT or Intent.FLAG_ACTIVITY_NEW_TASK
            return openAppIntent
        }
    }

    private var isSpeakerOn = false
    private var isMicrophoneOn = true
    private var isCallEnded = false
    private var callContact: CallContact? = null
    private var proximityWakeLock: PowerManager.WakeLock? = null
    private var callDuration = 0
    private val callContactAvatarHelper by lazy { CallContactAvatarHelper(this) }
    private val callDurationHandler = Handler(Looper.getMainLooper())
    private var dragDownX = 0f
    private var stopAnimation = false

    override fun onCreate(savedInstanceState: Bundle?) {
        supportActionBar?.hide()
        super.onCreate(savedInstanceState)
        setContentView(R.layout.activity_call)

        updateTextColors(call_holder)
        initButtons()

        audioManager.mode = AudioManager.MODE_IN_CALL

        CallManager.getCallContact(applicationContext) { contact ->
            callContact = contact
            val avatar = callContactAvatarHelper.getCallContactAvatar(contact)
            runOnUiThread {
                updateOtherPersonsInfo(avatar)
                checkCalledSIMCard()
            }
        }

        addLockScreenFlags()

        CallManager.registerCallback(callCallback)
        updateCallState(CallManager.getState())
    }

    override fun onDestroy() {
        super.onDestroy()
        CallManager.unregisterCallback(callCallback)
        disableProximitySensor()
    }

    override fun onBackPressed() {
        if (dialpad_wrapper.isVisible()) {
            dialpad_wrapper.beGone()
            return
        } else {
            super.onBackPressed()
        }

        val callState = CallManager.getState()
        if (callState == Call.STATE_CONNECTING || callState == Call.STATE_DIALING) {
            endCall()
        }
    }

    private fun initButtons() {
        if (config.disableSwipeToAnswer) {
            call_draggable.beGone()
            call_draggable_background.beGone()
            call_left_arrow.beGone()
            call_right_arrow.beGone()

            call_decline.setOnClickListener {
                endCall()
            }

            call_accept.setOnClickListener {
                acceptCall()
            }
        } else {
            handleSwipe()
        }

        call_toggle_microphone.setOnClickListener {
            toggleMicrophone()
        }

        call_toggle_speaker.setOnClickListener {
            toggleSpeaker()
        }

        call_dialpad.setOnClickListener {
            toggleDialpadVisibility()
        }

        dialpad_close.setOnClickListener {
            dialpad_wrapper.beGone()
        }

        call_toggle_hold.setOnClickListener {
            toggleHold()
        }

        call_end.setOnClickListener {
            endCall()
        }

        dialpad_0_holder.setOnClickListener { dialpadPressed('0') }
        dialpad_1_holder.setOnClickListener { dialpadPressed('1') }
        dialpad_2_holder.setOnClickListener { dialpadPressed('2') }
        dialpad_3_holder.setOnClickListener { dialpadPressed('3') }
        dialpad_4_holder.setOnClickListener { dialpadPressed('4') }
        dialpad_5_holder.setOnClickListener { dialpadPressed('5') }
        dialpad_6_holder.setOnClickListener { dialpadPressed('6') }
        dialpad_7_holder.setOnClickListener { dialpadPressed('7') }
        dialpad_8_holder.setOnClickListener { dialpadPressed('8') }
        dialpad_9_holder.setOnClickListener { dialpadPressed('9') }

        dialpad_0_holder.setOnLongClickListener { dialpadPressed('+'); true }
        dialpad_asterisk_holder.setOnClickListener { dialpadPressed('*') }
        dialpad_hashtag_holder.setOnClickListener { dialpadPressed('#') }

        dialpad_wrapper.setBackgroundColor(getProperBackgroundColor())
        arrayOf(call_toggle_microphone, call_toggle_speaker, call_dialpad, dialpad_close, call_sim_image).forEach {
            it.applyColorFilter(getProperTextColor())
        }

        call_sim_id.setTextColor(getProperTextColor().getContrastColor())
    }

    @SuppressLint("ClickableViewAccessibility")
    private fun handleSwipe() {
        var minDragX = 0f
        var maxDragX = 0f
        var initialDraggableX = 0f
        var initialLeftArrowX = 0f
        var initialRightArrowX = 0f
        var initialLeftArrowScaleX = 0f
        var initialLeftArrowScaleY = 0f
        var initialRightArrowScaleX = 0f
        var initialRightArrowScaleY = 0f
        var leftArrowTranslation = 0f
        var rightArrowTranslation = 0f

        call_accept.onGlobalLayout {
            minDragX = call_decline.left.toFloat()
            maxDragX = call_accept.left.toFloat()
            initialDraggableX = call_draggable.left.toFloat()
            initialLeftArrowX = call_left_arrow.x
            initialRightArrowX = call_right_arrow.x
            initialLeftArrowScaleX = call_left_arrow.scaleX
            initialLeftArrowScaleY = call_left_arrow.scaleY
            initialRightArrowScaleX = call_right_arrow.scaleX
            initialRightArrowScaleY = call_right_arrow.scaleY
            leftArrowTranslation = -call_decline.x
            rightArrowTranslation = call_decline.x

            call_left_arrow.applyColorFilter(getColor(R.color.md_red_400))
            call_right_arrow.applyColorFilter(getColor(R.color.md_green_400))

            startArrowAnimation(call_left_arrow, initialLeftArrowX, initialLeftArrowScaleX, initialLeftArrowScaleY, leftArrowTranslation)
            startArrowAnimation(call_right_arrow, initialRightArrowX, initialRightArrowScaleX, initialRightArrowScaleY, rightArrowTranslation)
        }

        var lock = false
        call_draggable.setOnTouchListener { v, event ->
            when (event.action) {
                MotionEvent.ACTION_DOWN -> {
                    dragDownX = event.x
                    call_draggable_background.animate().alpha(0f)
                    stopAnimation = true
                    call_left_arrow.animate().alpha(0f)
                    call_right_arrow.animate().alpha(0f)
                    lock = false
                }
                MotionEvent.ACTION_UP, MotionEvent.ACTION_CANCEL -> {
                    dragDownX = 0f
                    call_draggable.animate().x(initialDraggableX).withEndAction {
                        call_draggable_background.animate().alpha(0.2f)
                    }
                    call_draggable.setImageDrawable(getDrawable(R.drawable.ic_phone_down_vector))
                    call_left_arrow.animate().alpha(1f)
                    call_right_arrow.animate().alpha(1f)
                    stopAnimation = false
                    startArrowAnimation(call_left_arrow, initialLeftArrowX, initialLeftArrowScaleX, initialLeftArrowScaleY, leftArrowTranslation)
                    startArrowAnimation(call_right_arrow, initialRightArrowX, initialRightArrowScaleX, initialRightArrowScaleY, rightArrowTranslation)
                }
                MotionEvent.ACTION_MOVE -> {
                    call_draggable.x = Math.min(maxDragX, Math.max(minDragX, event.rawX - dragDownX))
                    when {
                        call_draggable.x >= maxDragX - 50f -> {
                            if (!lock) {
                                lock = true
                                call_draggable.performHapticFeedback()
                                acceptCall()
                            }
                        }
                        call_draggable.x <= minDragX + 50f -> {
                            if (!lock) {
                                lock = true
                                call_draggable.performHapticFeedback()
                                endCall()
                            }
                        }
                        call_draggable.x > initialDraggableX -> {
                            lock = false
                            call_draggable.setImageDrawable(getDrawable(R.drawable.ic_phone_green_vector))
                        }
                        call_draggable.x <= initialDraggableX -> {
                            lock = false
                            call_draggable.setImageDrawable(getDrawable(R.drawable.ic_phone_down_red_vector))
                        }
                    }
                }
            }
            true
        }
    }

    private fun startArrowAnimation(arrow: ImageView, initialX: Float, initialScaleX: Float, initialScaleY: Float, translation: Float) {
        arrow.apply {
            alpha = 1f
            x = initialX
            scaleX = initialScaleX
            scaleY = initialScaleY
            animate()
                .alpha(0f)
                .translationX(translation)
                .scaleXBy(-0.5f)
                .scaleYBy(-0.5f)
                .setDuration(1000)
                .withEndAction {
                    if (!stopAnimation) {
                        startArrowAnimation(this, initialX, initialScaleX, initialScaleY, translation)
                    }
                }
        }
    }

    private fun dialpadPressed(char: Char) {
        CallManager.keypad(char)
        dialpad_input.addCharacter(char)
    }

    private fun toggleSpeaker() {
        isSpeakerOn = !isSpeakerOn
        val drawable = if (isSpeakerOn) R.drawable.ic_speaker_on_vector else R.drawable.ic_speaker_off_vector
        call_toggle_speaker.setImageDrawable(getDrawable(drawable))
        audioManager.isSpeakerphoneOn = isSpeakerOn

        val newRoute = if (isSpeakerOn) CallAudioState.ROUTE_SPEAKER else CallAudioState.ROUTE_EARPIECE
        CallManager.inCallService?.setAudioRoute(newRoute)
        call_toggle_speaker.contentDescription = getString(if (isSpeakerOn) R.string.turn_speaker_off else R.string.turn_speaker_on)

        if (isSpeakerOn) {
            disableProximitySensor()
        } else {
            enableProximitySensor()
        }
    }

    private fun toggleMicrophone() {
        isMicrophoneOn = !isMicrophoneOn
        val drawable = if (isMicrophoneOn) R.drawable.ic_microphone_vector else R.drawable.ic_microphone_off_vector
        call_toggle_microphone.setImageDrawable(getDrawable(drawable))
        audioManager.isMicrophoneMute = !isMicrophoneOn
        CallManager.inCallService?.setMuted(!isMicrophoneOn)
        call_toggle_microphone.contentDescription = getString(if (isMicrophoneOn) R.string.turn_microphone_off else R.string.turn_microphone_on)
    }

    private fun toggleDialpadVisibility() {
        if (dialpad_wrapper.isVisible()) {
            dialpad_wrapper.beGone()
        } else {
            dialpad_wrapper.beVisible()
        }
    }

    private fun toggleHold() {
        val isOnHold = CallManager.toggleHold()
<<<<<<< HEAD
        val drawable = if (isOnHold) R.drawable.ic_call_vector else R.drawable.ic_pause_vector
=======
        val drawable = if (isOnHold) R.drawable.ic_phone_vector else R.drawable.ic_pause_inset
>>>>>>> c4a6f476
        call_toggle_hold.setImageDrawable(getDrawable(drawable))
        call_toggle_hold.contentDescription = getString(if (isOnHold) R.string.resume_call else R.string.hold_call)
        hold_status_label.beVisibleIf(isOnHold)
    }

    private fun updateOtherPersonsInfo(avatar: Bitmap?) {
        if (callContact == null) {
            return
        }

        caller_name_label.text = if (callContact!!.name.isNotEmpty()) callContact!!.name else getString(R.string.unknown_caller)
        if (callContact!!.number.isNotEmpty() && callContact!!.number != callContact!!.name) {
            caller_number.text = callContact!!.number

            if (callContact!!.numberLabel.isNotEmpty()) {
                caller_number.text = "${callContact!!.number} - ${callContact!!.numberLabel}"
            }
        } else {
            caller_number.beGone()
        }

        if (avatar != null) {
            caller_avatar.setImageBitmap(avatar)
        }
    }

    @SuppressLint("MissingPermission")
    private fun checkCalledSIMCard() {
        try {
            val accounts = telecomManager.callCapablePhoneAccounts
            if (accounts.size > 1) {
                accounts.forEachIndexed { index, account ->
                    if (account == CallManager.call?.details?.accountHandle) {
                        call_sim_id.text = "${index + 1}"
                        call_sim_id.beVisible()
                        call_sim_image.beVisible()

                        val acceptDrawableId = when (index) {
                            0 -> R.drawable.ic_phone_one_vector
                            1 -> R.drawable.ic_phone_two_vector
                            else -> R.drawable.ic_phone_vector
                        }

                        val rippleBg = resources.getDrawable(R.drawable.ic_call_accept, theme) as RippleDrawable
                        val layerDrawable = rippleBg.findDrawableByLayerId(R.id.accept_call_background_holder) as LayerDrawable
                        layerDrawable.setDrawableByLayerId(R.id.accept_call_icon, getDrawable(acceptDrawableId))
                        call_accept.setImageDrawable(rippleBg)
                    }
                }
            }
        } catch (ignored: Exception) {
        }
    }

    private fun updateCallState(state: Int) {
        when (state) {
            Call.STATE_RINGING -> callRinging()
            Call.STATE_ACTIVE -> callStarted()
            Call.STATE_DISCONNECTED -> endCall()
            Call.STATE_CONNECTING, Call.STATE_DIALING -> initOutgoingCallUI()
            Call.STATE_SELECT_PHONE_ACCOUNT -> showPhoneAccountPicker()
        }

        val statusTextId = when (state) {
            Call.STATE_RINGING -> R.string.is_calling
            Call.STATE_DIALING -> R.string.dialing
            else -> 0
        }

        if (statusTextId != 0) {
            call_status_label.text = getString(statusTextId)
        }

        val isActiveCall = state == Call.STATE_ACTIVE || state == Call.STATE_HOLDING
        call_toggle_hold.isEnabled = isActiveCall
        call_toggle_hold.alpha = if (isActiveCall) 1.0f else 0.5f
    }

    private fun acceptCall() {
        CallManager.accept()
    }

    private fun initOutgoingCallUI() {
        enableProximitySensor()
        incoming_call_holder.beGone()
        ongoing_call_holder.beVisible()
    }

    private fun callRinging() {
        incoming_call_holder.beVisible()
    }

    private fun callStarted() {
        enableProximitySensor()
        incoming_call_holder.beGone()
        ongoing_call_holder.beVisible()
        callDurationHandler.post(updateCallDurationTask)
    }

    private fun showPhoneAccountPicker() {
        if (callContact != null) {
            getHandleToUse(intent, callContact!!.number) { handle ->
                CallManager.call?.phoneAccountSelected(handle, false)
            }
        }
    }

    private fun endCall() {
        CallManager.reject()
        disableProximitySensor()

        if (isCallEnded) {
            finishAndRemoveTask()
            return
        }

        try {
            audioManager.mode = AudioManager.MODE_NORMAL
        } catch (ignored: Exception) {
        }

        isCallEnded = true
        if (callDuration > 0) {
            runOnUiThread {
                call_status_label.text = "${callDuration.getFormattedDuration()} (${getString(R.string.call_ended)})"
                Handler().postDelayed({
                    finishAndRemoveTask()
                }, 3000)
            }
        } else {
            call_status_label.text = getString(R.string.call_ended)
            finish()
        }
    }

    private val callCallback = object : Call.Callback() {
        override fun onStateChanged(call: Call, state: Int) {
            super.onStateChanged(call, state)
            updateCallState(state)
        }
    }

    private val updateCallDurationTask = object : Runnable {
        override fun run() {
            callDuration = CallManager.getCallDuration()
            if (!isCallEnded) {
                call_status_label.text = callDuration.getFormattedDuration()
                callDurationHandler.postDelayed(this, 1000)
            }
        }
    }

    @SuppressLint("NewApi")
    private fun addLockScreenFlags() {
        if (isOreoMr1Plus()) {
            setShowWhenLocked(true)
            setTurnScreenOn(true)
        } else {
            window.addFlags(
                WindowManager.LayoutParams.FLAG_SHOW_WHEN_LOCKED
                    or WindowManager.LayoutParams.FLAG_TURN_SCREEN_ON
                    or WindowManager.LayoutParams.FLAG_DISMISS_KEYGUARD
                    or WindowManager.LayoutParams.FLAG_KEEP_SCREEN_ON
            )
        }

        if (isOreoPlus()) {
            (getSystemService(Context.KEYGUARD_SERVICE) as KeyguardManager).requestDismissKeyguard(this, null)
        } else {
            window.addFlags(WindowManager.LayoutParams.FLAG_DISMISS_KEYGUARD)
        }
    }

    private fun enableProximitySensor() {
        if (!config.disableProximitySensor && (proximityWakeLock == null || proximityWakeLock?.isHeld == false)) {
            val powerManager = getSystemService(Context.POWER_SERVICE) as PowerManager
            proximityWakeLock = powerManager.newWakeLock(PowerManager.PROXIMITY_SCREEN_OFF_WAKE_LOCK, "com.simplemobiletools.dialer.pro:wake_lock")
            proximityWakeLock!!.acquire(60 * MINUTE_SECONDS * 1000L)
        }
    }

    private fun disableProximitySensor() {
        if (proximityWakeLock?.isHeld == true) {
            proximityWakeLock!!.release()
        }
    }
}<|MERGE_RESOLUTION|>--- conflicted
+++ resolved
@@ -312,11 +312,7 @@
 
     private fun toggleHold() {
         val isOnHold = CallManager.toggleHold()
-<<<<<<< HEAD
-        val drawable = if (isOnHold) R.drawable.ic_call_vector else R.drawable.ic_pause_vector
-=======
         val drawable = if (isOnHold) R.drawable.ic_phone_vector else R.drawable.ic_pause_inset
->>>>>>> c4a6f476
         call_toggle_hold.setImageDrawable(getDrawable(drawable))
         call_toggle_hold.contentDescription = getString(if (isOnHold) R.string.resume_call else R.string.hold_call)
         hold_status_label.beVisibleIf(isOnHold)
