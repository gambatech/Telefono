--- conflicted
+++ resolved
@@ -21,11 +21,7 @@
 
     override fun onCallAdded(call: Call) {
         super.onCallAdded(call)
-<<<<<<< HEAD
-        if (!powerManager.isInteractive || call.state == Call.STATE_DIALING) {
-=======
         if (!powerManager.isInteractive || call.state == Call.STATE_CONNECTING) {
->>>>>>> 4632777c
             startActivity(CallActivity.getStartIntent(this))
         }
         CallManager.call = call
